"""
Main python file
"""

#SHOUTOUT NAAR PHILLIPE GEVEN

import argparse
import os

from models.lenet import *
from dataloaders.cifar10_loader import load_data
from models.complex_lenet import *

import torchvision
import torchvision.transforms as transforms

import numpy as np
import torch
import torch.nn as nn
import torch.optim as optim

def train(args):
    """
    Function for training and testing a NN model.
    Inputs:
        args - Namespace object from the argument parser
    """

    device = torch.device("cuda:0" if torch.cuda.is_available() else "cpu")

    classes, trainloader, testloader = load_data(
        batch_size=args.batch_size,
        num_workers=args.num_workers
    )

    net = ComplexLenet(k,device)
    net = net.to(device)
    
    #Change to crossentropyloss if you use default lenet
    net_criterion = nn.NLLLoss()

    discriminator_criterion = nn.BCEWithLogitsLoss()

    #Misschien Adam?
    #Optimizer voor het hele model (min g,Phi,d)
    model_optimizer = optim.SGD(net.parameters(), lr=args.lr, momentum=0.9)

    #Optimizer om de discriminator leren (max D)
    Discriminator_optimizer = optim.SGD(ComplexLenet.encoder.discriminator.parameters(),lr=args.lr, momentum=0.9 )


    for epoch in range(args.epochs):  # loop over the dataset multiple times

        running_loss = 0.0
        for i, data in enumerate(trainloader, 0):
            # get the inputs; data is a list of [inputs, labels]
            inputs, labels = data[0].to(device), data[1].to(device)


            ### Nadenken over volgorde Loss en optimizen

            # zero the parameter gradients
            # Loss discriminator.backward
            # Step optim discrim (max)
            # 
            # zero model_optim gradients
           	# task loss
           	# overall loss = task loss -/+ loss discriminator
           	# overall loss.backward
           	#step model_optim
           	outputs,discriminator_outputs = net(inputs)


            Discriminator_optimizer.zero_grad()
            discriminatorLoss = 


            # forward + backward + optimize
<<<<<<< HEAD
            outputs = net(inputs)
            print(outputs)
=======

>>>>>>> 32915857
            loss = criterion(outputs, labels)
            loss.backward()
            optimizer.step()

            # print statistics
            running_loss += loss.item()
            if i % 2000 == 1999:    # print every 2000 mini-batches
                print('[%d, %5d] loss: %.3f' %
                    (epoch + 1, i + 1, running_loss / 2000))
                running_loss = 0.0

    print('Finished Training')

    correct = 0
    total = 0
    with torch.no_grad():
        for data in testloader:
            images, labels = data
            images, labels = images.to(device), labels.to(device)
            outputs = net(images)
            _, predicted = torch.max(outputs.data, 1)
            total += labels.size(0)
            correct += (predicted == labels).sum().item()

    print('Accuracy of the network on the 10000 test images: %d %%' % (
        100 * correct / total))


if __name__ == '__main__':
    #CHECK HYPERPARAMETERS

    # Feel free to add more argument parameters
    parser = argparse.ArgumentParser(
        formatter_class=argparse.ArgumentDefaultsHelpFormatter)

    # Model hyperparameters
    parser.add_argument('--model', default='MLP', type=str,
                        help='What model to use in the VAE',
                        choices=['MLP', 'CNN'])
    parser.add_argument('--z_dim', default=20, type=int,
                        help='Dimensionality of latent space')
    parser.add_argument('--hidden_dims', default=[512], type=int, nargs='+',
                        help='Hidden dimensionalities to use inside the network. To specify multiple, use " " to separate them. Example: "512 256"')
    parser.add_argument('--num_filters', default=32, type=int,
                        help='Number of channels/filters to use in the CNN encoder/decoder.')

    # Optimizer hyperparameters
    parser.add_argument('--lr', default=1e-3, type=float,
                        help='Learning rate to use')
    parser.add_argument('--batch_size', default=4, type=int,
                        help='Minibatch size')

    # Other hyperparameters
    parser.add_argument('--epochs', default=2, type=int,
                        help='Max number of epochs')
    parser.add_argument('--seed', default=42, type=int,
                        help='Seed to use for reproducing results')
    parser.add_argument('--num_workers', default=2, type=int,
                        help='Number of workers to use in the data loaders. To have a truly deterministic run, this has to be 0. ' + \
                             'For your assignment report, you can use multiple workers (e.g. 4) and do not have to set it to 0.')
    parser.add_argument('--log_dir', default='VAE_logs', type=str,
                        help='Directory where the PyTorch Lightning logs should be created.')
    parser.add_argument('--progress_bar', action='store_true',
                        help=('Use a progress bar indicator for interactive experimentation. '
                              'Not to be used in conjuction with SLURM jobs'))

    args = parser.parse_args()

    train(args)<|MERGE_RESOLUTION|>--- conflicted
+++ resolved
@@ -76,12 +76,6 @@
 
 
             # forward + backward + optimize
-<<<<<<< HEAD
-            outputs = net(inputs)
-            print(outputs)
-=======
-
->>>>>>> 32915857
             loss = criterion(outputs, labels)
             loss.backward()
             optimizer.step()

###############################################################################
# MIT License
#
# Copyright (c) 2020
#
# Permission is hereby granted, free of charge, to any person obtaining a copy
# of this software and associated documentation files (the "Software"), to deal
# in the Software without restriction, including without limitation the rights
# to use, copy, modify, merge, publish, distribute, sublicense, and/or sell
# copies of the Software, and to permit persons to whom the Software is
# furnished to do so, subject to conditions.
#
# Authors: Luuk Kaandorp, Ward Pennink, Ramon Dijkstra, Reinier Bekkenutte 
# Date Created: 2020-01-08
###############################################################################

"""
Main python file
"""

#SHOUTOUT NAAR PHILLIPE GEVEN

import argparse
import os

from models.lenet import *
from dataloaders.cifar10_loader import load_data
from models.complex_lenet_v2 import *

import torchvision
import torchvision.transforms as transforms

import numpy as np
import torch
import torch.nn as nn
import torch.optim as optim

def train(args):
    """
    Function for training and testing a the complex encryption model.
    Inputs:
        args - Namespace object from the argument parser
    """
    
    # initialize the device to train the model on
    device = torch.device("cuda:0" if torch.cuda.is_available() else "cpu")

    # load the data from the dataloader
    classes, trainloader, testloader = load_data(
        batch_size=args.batch_size,
        num_workers=args.num_workers
    )

    # initialize the network
    net = ComplexLenet(device, num_classes=10)
    net = net.to(device)
    
    # initialize the different loss criteria
    # TODO: change net_criterion to crossentropyloss if you use default lenet
    net_criterion = nn.NLLLoss()
    # TODO: check if gan_criterion is indeed BCEWithLogitsLoss
    gan_criterion = nn.BCEWithLogitsLoss()


    # initialize the different optimizers
    # TODO: misschien Adam? Optimizer voor het hele model (min g,Phi,d)
    model_optimizer = optim.SGD(net.parameters(), lr=args.lr, momentum=0.9)
    # TODO: checken if inderdaad SGD? Optimizer om de discriminator leren (max D)
    gan_optimizer = optim.SGD(net.encoder.discriminator.parameters(), lr=args.lr, momentum=0.9)


    # start loop for the given number of epochs
    for epoch in range(args.epochs):
        # keep track of the model and gan loss
        model_loss_value = 0.0
        gan_loss_value = 0.0
        
        # DEBUG
        last_labels = None
        last_predictions = None
        
        # start loop over the different batches in the trainloader
        for i, data in enumerate(trainloader, 0):
            # get the images and labels from the data
            images, labels = data[0].to(device), data[1].to(device)
            
            # run the images through the network
            outputs, discriminator_predictions, discriminator_labels = net(images)
            discriminator_predictions, discriminator_labels = discriminator_predictions.to(device), discriminator_labels.to(device)
            gan_optimizer.zero_grad()
            
            # calculate the loss of the GAN
            gan_loss = gan_criterion(discriminator_predictions, discriminator_labels)
            gan_loss.backward()
            
            # make the GAN perform better by setting a step with the optimizer
            gan_optimizer.step()
            
            # DEBUG
            last_labels = discriminator_labels
            last_predictions = discriminator_predictions

            #print(discrim_loss.item())

            model_optimizer.zero_grad()
            print("iuashfuisdhfisodsdfhi", outputs.shape)
            print(labels.shape)
            task_loss = net_criterion(outputs, labels)
            task_loss.backward()

            model_optimizer.step()


<<<<<<< HEAD
=======
            #model_optimizer.zero_grad()
            #task_loss = net_criterion(outputs, labels)
            #task_loss.backward()
            #model_optimizer.step()
>>>>>>> 32075589

            ### Nadenken over volgorde Loss en optimizen

            # zero the parameter gradients
            # Loss discriminator.backward
            # Step optim discrim (max)
            # 
            # zero model_optim gradients
           	# task loss
           	# overall loss = task loss -/+ loss discriminator
           	# overall loss.backward
           	#step model_opti

            # forward + backward + optimize
            #loss = criterion(outputs, labels)
            #loss.backward()
            #optimizer.step()

            # print statistics
            #discrim_running_loss += discrim_loss.item()
            #print(discrim_loss.item())
            #running_loss += loss.item()
            #if i % 2000 == 1999:    # print every 2000 mini-batches
            	#print('[%d, %5d] loss: %.3f' %
            	#(epoch + 1, i + 1, running_loss / 2000))\
                
<<<<<<< HEAD
            discriminator_loss_value = discrim_loss.item()
            task_loss_value = task_loss.item()
        
=======
            #discriminator_loss_value = discrim_loss.item()
            #task_loss_value = task_loss.item()
        print('epoch {} disc loss: {}'.format(epoch + 1, discriminator_loss_value))
        #print('epoch {} task loss: {}'.format(epoch + 1, task_loss_value))
>>>>>>> 32075589
            	
    print('Finished Training')
    
    print('Final labels')
    print(last_labels)
    print('Final predictions')
    print(last_predictions)

    correct = 0
    total = 0
    with torch.no_grad():
        for data in testloader:
            images, labels = data
            images, labels = images.to(device), labels.to(device)
            outputs = net(images)
            _, predicted = torch.max(outputs.data, 1)
            total += labels.size(0)
            correct += (predicted == labels).sum().item()

    print('Accuracy of the network on the 10000 test images: %d %%' % (
        100 * correct / total))


if __name__ == '__main__':
    #CHECK HYPERPARAMETERS

    # Feel free to add more argument parameters
    parser = argparse.ArgumentParser(
        formatter_class=argparse.ArgumentDefaultsHelpFormatter)

    # Model hyperparameters
    parser.add_argument('--model', default='MLP', type=str,
                        help='What model to use in the VAE',
                        choices=['MLP', 'CNN'])
    parser.add_argument('--z_dim', default=20, type=int,
                        help='Dimensionality of latent space')
    parser.add_argument('--hidden_dims', default=[512], type=int, nargs='+',
                        help='Hidden dimensionalities to use inside the network. To specify multiple, use " " to separate them. Example: "512 256"')
    parser.add_argument('--num_filters', default=32, type=int,
                        help='Number of channels/filters to use in the CNN encoder/decoder.')

    # Optimizer hyperparameters
    parser.add_argument('--lr', default=1e-3, type=float,
                        help='Learning rate to use')
    parser.add_argument('--batch_size', default=4, type=int,
                        help='Minibatch size')

    # Other hyperparameters
<<<<<<< HEAD
    parser.add_argument('--epochs', default=5, type=int,
=======
    parser.add_argument('--epochs', default=20, type=int,
>>>>>>> 32075589
                        help='Max number of epochs')
    parser.add_argument('--seed', default=42, type=int,
                        help='Seed to use for reproducing results')
    parser.add_argument('--num_workers', default=2, type=int,
                        help='Number of workers to use in the data loaders. To have a truly deterministic run, this has to be 0. ' + \
                             'For your assignment report, you can use multiple workers (e.g. 4) and do not have to set it to 0.')
    parser.add_argument('--log_dir', default='VAE_logs', type=str,
                        help='Directory where the PyTorch Lightning logs should be created.')
    parser.add_argument('--progress_bar', action='store_true',
                        help=('Use a progress bar indicator for interactive experimentation. '
                              'Not to be used in conjuction with SLURM jobs'))

    args = parser.parse_args()

    train(args)<|MERGE_RESOLUTION|>--- conflicted
+++ resolved
@@ -111,13 +111,10 @@
             model_optimizer.step()
 
 
-<<<<<<< HEAD
-=======
             #model_optimizer.zero_grad()
             #task_loss = net_criterion(outputs, labels)
             #task_loss.backward()
             #model_optimizer.step()
->>>>>>> 32075589
 
             ### Nadenken over volgorde Loss en optimizen
 
@@ -144,16 +141,10 @@
             	#print('[%d, %5d] loss: %.3f' %
             	#(epoch + 1, i + 1, running_loss / 2000))\
                 
-<<<<<<< HEAD
-            discriminator_loss_value = discrim_loss.item()
-            task_loss_value = task_loss.item()
-        
-=======
             #discriminator_loss_value = discrim_loss.item()
             #task_loss_value = task_loss.item()
         print('epoch {} disc loss: {}'.format(epoch + 1, discriminator_loss_value))
         #print('epoch {} task loss: {}'.format(epoch + 1, task_loss_value))
->>>>>>> 32075589
             	
     print('Finished Training')
     
@@ -202,11 +193,7 @@
                         help='Minibatch size')
 
     # Other hyperparameters
-<<<<<<< HEAD
     parser.add_argument('--epochs', default=5, type=int,
-=======
-    parser.add_argument('--epochs', default=20, type=int,
->>>>>>> 32075589
                         help='Max number of epochs')
     parser.add_argument('--seed', default=42, type=int,
                         help='Seed to use for reproducing results')

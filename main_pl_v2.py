--- conflicted
+++ resolved
@@ -128,7 +128,6 @@
     parser.add_argument('--num_filters', default=32, type=int,
                         help='Number of channels/filters to use in the CNN encoder/decoder.')
 
-<<<<<<< HEAD
     # Optimizer hyperparameters
     parser.add_argument('--lr', default=3e-4, type=float,
                         help='Learning rate to use')
@@ -149,11 +148,9 @@
                         help=('Use a progress bar indicator for interactive experimentation. '
                               'Not to be used in conjuction with SLURM jobs'))
 
-=======
     # -------------------------
     
     # parse the arguments 
->>>>>>> 532ba706
     args = parser.parse_args()
 
     # train the model with the given arguments

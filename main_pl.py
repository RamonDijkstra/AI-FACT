--- conflicted
+++ resolved
@@ -10,7 +10,7 @@
 # copies of the Software, and to permit persons to whom the Software is
 # furnished to do so, subject to conditions.
 #
-# Authors: Luuk Kaandorp, Ward Pennink, Ramon Dijkstra, Reinier Bekkenutte
+# Authors: Luuk Kaandorp, Ward Pennink, Ramon Dijkstra, Reinier Bekkenutte 
 # Date Created: 2020-01-08
 ###############################################################################
 
@@ -39,14 +39,8 @@
 from models.lenet.complex_lenet import *
 from models.alexnet.alexnet import *
 from models.alexnet.complex_alexnet import *
-<<<<<<< HEAD
-from models.resnet56.resnet56 import *
-from models.resnet56.complex_resnet56 import *
-from models.resnet110.complex_resnet110 import *
-=======
 from models.resnet.resnet import *
 from models.resnet.complex_resnet import *
->>>>>>> b9193b28
 from models.vgg16.vgg16 import *
 from models.vgg16.vgg16_complex import *
 
@@ -90,14 +84,14 @@
 def train_model(args):
     """
     Function for training and testing a model.
-
+    
     Inputs:
         args - Namespace object from the argument parser
     """
-
+    
     # DEBUG
     torch.autograd.set_detect_anomaly(True)
-
+    
     # print the most important arguments given by the user
     print('----- MODEL SUMMARY -----')
     print('Model: ' + args.model)
@@ -107,14 +101,14 @@
     print('Learning rate: ' + str(args.lr))
     print('Early stopping: ' + str(not args.no_early_stopping))
     print('-------------------------')
-
+    
     # keep track of experiment elapsed time
     experiment_start = time.time()
-
+    
     # make folder for the Lightning logs
     os.makedirs(args.log_dir, exist_ok=True)
-
-    # load the data from the dataloader
+    
+    # load the data from the dataloader  
     num_classes, trainloader, valloader, testloader = load_data(
         args.dataset, args.batch_size, args.num_workers
     )
@@ -141,7 +135,7 @@
 
     # seed for reproducability
     pl.seed_everything(args.seed)
-
+    
     # initialize the model
     device = torch.device("cuda:0" if torch.cuda.is_available() else "cpu")
     model = initialize_model(args.model, num_classes, args.lr, args.k)
@@ -170,15 +164,15 @@
         print("\nThe progress bar has been surpressed. For updates on the training progress, " + \
               "check the TensorBoard file at " + trainer.logger.log_dir + ". If you " + \
               "want to see the progress bar, use the argparse option \"progress_bar\".\n")
-
+    
     # keep track of testing elapsed time
     test_start = time.time()
-
+    
     # test the model
     print('Testing model..')
     trainer.test(model=model, test_dataloaders=testloader)
     print('Testing successfull')
-
+    
     # print the elapsed time of experiment and testing
     end = time.time()
     print('Testing run-time: ' + format_seconds_to_hhmmss(end - test_start))
@@ -190,7 +184,7 @@
 def initialize_model(model='Complex_LeNet', num_classes=10, lr=3e-4, k=2):
     """
     Function for initializing a model based on the given command line arguments.
-
+    
     Inputs:
         model - String indicating the model to use. Default = 'Complex_LeNet'
         num_classes - Int indicating the number of classes. Default = 10
@@ -198,53 +192,46 @@
         k - Level of anonimity. k-1 fake features are generated
             to train the discriminator. Default = 2
     """
-
+    
     # initialize the model if possible
-<<<<<<< HEAD
-    if model in model_dict:
-        if model == 'ResNet-110':
-            num_blocks = [37,36,36]
-            return model_dict[model](num_classes, k, lr, num_blocks)
-=======
   
     if model == "Complex_ResNet-110" or model == "ResNet-110":
         return model_dict[model](num_classes, k, lr, num_blocks = [37,36,36])
     elif model == "Complex_ResNet-56" or model == "ResNet-56":
         return model_dict[model](num_classes, k, lr, num_blocks = [19,18,18])
     elif model in model_dict:
->>>>>>> b9193b28
         return model_dict[model](num_classes, k, lr)
     # alert the user if the given model does not exist
     else:
         assert False, "Unknown model name \"%s\". Available models are: %s" % (model, str(model_dict.keys()))
-
+        
 def load_data(dataset='CIFAR-10', batch_size=256, num_workers=0):
     """
     Function for loading a dataset based on the given command line arguments.
-
+    
     Inputs:
         dataset - String indicating the dataset to use. Default = 'CIFAR-10'
         batch_size - Int indicating the size of the mini batches. Default = 256
         num_workers - Int indicating the number of workers to use in the dataloader. Default = 0 (truly deterministic)
     """
-
+    
     # load the dataset if possible
     if dataset in dataset_dict:
         return dataset_dict[dataset](batch_size, num_workers)
-    # alert the user if the given dataset does not exist
+    # alert the user if the given dataset does not exist   
     else:
         assert False, "Unknown dataset name \"%s\". Available datasets are: %s" % (dataset, str(dataset_dict.keys()))
 
 def format_seconds_to_hhmmss(seconds):
     """
     Function for converting seconds to a string.
-
+    
     Inputs:
         seconds - Float indicating the number of seconds elapsed.
     Outputs:
         string - Formatted string of the elapsed time.
     """
-
+    
     try:
         hours = seconds // (60*60)
         seconds %= (60*60)
@@ -259,10 +246,10 @@
     Direct calling of the python file via command line.
     Handles the given hyperparameters.
     """
-
+    
     # initialize the parser for the command line arguments
     parser = argparse.ArgumentParser()
-
+    
     # model hyperparameters
     parser.add_argument('--model', default='Complex_LeNet', type=str,
                         help='What model to use. Default is Complex_LeNet.',
@@ -270,18 +257,18 @@
     parser.add_argument('--dataset', default='CIFAR-10', type=str,
                         help='What dataset to use. Default is CIFAR-10.',
                         choices=['CIFAR-10', 'CIFAR-100', 'CelebA', 'CUB-200'])
-
+    
     # dataloader hyperparameters
     parser.add_argument('--batch_size', default=256, type=int,
                         help='Minibatch size. Default is 4.')
     parser.add_argument('--num_workers', default=0, type=int,
                         help='Number of workers to use in the data loaders. Default is not 0 (truly deterministic).')
-
+                        
     # training hyperparameters
     parser.add_argument('--epochs', default=10, type=int,
                         help='Max number of epochs. Default is 10.')
     parser.add_argument('--k', default=2, type=int,
-                        help='Level of anonimity to use during training. k-1 fake features are generated to train the encoder. Default is 2,')
+                        help='Level of anonimity to use during training. k-1 fake features are generated to train the encoder. Default is 2,')                   
     parser.add_argument('--log_dir', default='complex_logs/', type=str,
                         help='Directory where the PyTorch Lightning logs are created. Default is GAN_logs/.')
     parser.add_argument('--load_dict', default=None, type=str,
@@ -292,12 +279,12 @@
                         help='Seed to use for reproducing results. Default is 42.')
     parser.add_argument('--no_early_stopping', action='store_true',
                         help='Disable early stopping. Enabled by default.')
-
+                        
     # optimizer hyperparameters
     parser.add_argument('--lr', default=3e-4, type=float,
                         help='Learning rate to use. Default is 3e-4.')
-
-    # parse the arguments
+    
+    # parse the arguments 
     args = parser.parse_args()
 
     # train the model with the given arguments

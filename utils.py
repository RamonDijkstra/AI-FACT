###############################################################################
# MIT License
#
# Copyright (c) 2020
#
# Permission is hereby granted, free of charge, to any person obtaining a copy
# of this software and associated documentation files (the "Software"), to deal
# in the Software without restriction, including without limitation the rights
# to use, copy, modify, merge, publish, distribute, sublicense, and/or sell
# copies of the Software, and to permit persons to whom the Software is
# furnished to do so, subject to conditions.
#
# Authors: Luuk Kaandorp, Ward Pennink, Ramon Dijkstra, Reinier Bekkenutte 
# Date Created: 2020-01-08
###############################################################################

"""
Utility functions
"""

import torch
#import torch.linalg#
import torch.nn as nn
import torch.nn.functional as F
import numpy as np

def complex_conv(x_real, x_imag, conv_real, conv_imag):
    """
    Function to apply convolution on complex features.

    Inputs:
        x_real - Real part of complex feature.
        x_img - Imaginary part of complex feature.
        conv_real - Convolution to be applied on the real part.
        conv_imag - Convolution to be applied on the imaginary part.
    Outputs:
        real_out - Convolved real part of complex feature.
        imag_out - Convolved imaginary part of complex feature.
    """
    
    # calculate the convolution on the real and imaginary parts
    real_out = conv_real(x_real) - conv_imag(x_imag)
    imag_out = conv_real(x_imag) + conv_imag(x_real)
    
    # return the convolved real and imaginary parts
    return real_out, imag_out

def complex_relu(x, device, c=1):
    """
    Function to apply ReLu on complex features.

    Inputs:
        x - Batch of complex features. Shape: [B, C, W, H]
                B - batch size
                C - channels per feature
                W- feature width
                H - feature height
        device - PyTorch device used to run the model on.
        c - Fixed constant used in the max function. Default = 1
    Outputs:
        result - Resulting features after ReLU. [B, ?, ?, ?]
    """
    
    # create the sum constant
    constant = torch.ones(x.shape, device=device) * c

    # calculate the denominator
    denominator = complex_norm(x)

    # calculate the resulting features
    result  = denominator / torch.max(denominator, constant)
    result = result * x
    
    # return the resulting features
    return result


def complex_norm(x):
    """
    Function calculate norm of complex features.

    Inputs:
        x - Batch of complex features. Shape: [B, C, W, H]
                B - batch size
                C - channels per feature
                W- feature width
                H - feature height
    Outputs:
        norm - Norm of complex features. Shape: [B, C, W, H]
    """
    
    try:
<<<<<<< HEAD
        result = torch.sqrt((x*x.conj()).real)
    except:
        # result = torch.sqrt((x*x.conj()))
        # result = torch.sqrt((x**2))
        result = torch.abs(x)


    return result 
=======
        # calculate the norm of a complex valued feature
        norm = torch.sqrt((x*x.conj()).real)
    except:
        # calculate the norm of a real valued feature
        norm = torch.abs(x)
    
    # return the resulting norm
    return norm
>>>>>>> 532ba706

# TODO: below is not used anymore?
def complex_max_pool(x, pool):
    """
    Function to apply MaxPool on complex features.

    Inputs:
        x - Batch of complex features. Shape: [B, C, W, H]
                B - batch size
                C - channels per feature
                W- feature width
                H - feature height
        pool - 
    Outputs:
        result - Resulting feature after MaxPool. [B, ?, ?, ?]
    """
    norm = complex_norm(x)
    iets, indices = pool(norm)

    flattened_tensor = x.flatten(start_dim=2)
    output = flattened_tensor.gather(dim=2, index=indices.flatten(start_dim=2)).view_as(indices)

    #zeros = torch.zeros_like(x)
    #zeros[indices] = 1
    #print(zeros.shape)
    #print(result.shape)
    #result = torch.where(zeros >1, x, 0)
    #print(result.shape)
    #result = x.view(4,16,24*24)[indices]
    #result = torch.index_select(x, 3,indices)
    return output<|MERGE_RESOLUTION|>--- conflicted
+++ resolved
@@ -90,17 +90,6 @@
     """
     
     try:
-<<<<<<< HEAD
-        result = torch.sqrt((x*x.conj()).real)
-    except:
-        # result = torch.sqrt((x*x.conj()))
-        # result = torch.sqrt((x**2))
-        result = torch.abs(x)
-
-
-    return result 
-=======
-        # calculate the norm of a complex valued feature
         norm = torch.sqrt((x*x.conj()).real)
     except:
         # calculate the norm of a real valued feature
@@ -108,7 +97,6 @@
     
     # return the resulting norm
     return norm
->>>>>>> 532ba706
 
 # TODO: below is not used anymore?
 def complex_max_pool(x, pool):
